--- conflicted
+++ resolved
@@ -166,12 +166,8 @@
         truths = np.array(truths)
         
         return events, truths
-            
-<<<<<<< HEAD
-    def generate_event_box(self, n, e_lim=(1,20), N_min=0, x_lim=(-10,10), y_lim=(-10,10), z_lim=(-10,10), coszen_lim=(-1,1), inelast_lim=(0,1), t_width=100, contained=True):
-=======
-    def generate_event_box(self, n, e_lim=(1,20), N_min=0, x_lim=(-10,10), y_lim=(-10,10), z_lim=(-10,10), inelast_lim=(0,1), t_width=100, contained=True, rand=np.random.RandomState()):
->>>>>>> 1a3a7ff8
+    
+    def generate_event_box(self, n, e_lim=(1,20), N_min=0, x_lim=(-10,10), y_lim=(-10,10), z_lim=(-10,10), coszen_lim=(-1,1), inelast_lim=(0,1), t_width=100, contained=True, rand=np.random.RandomState()):
         """ Generete events inside a box
         
         n : int
@@ -197,25 +193,14 @@
         
             while True:
                 while True:
-<<<<<<< HEAD
-                    x = np.random.uniform(*x_lim)
-                    y = np.random.uniform(*y_lim)
-                    z = np.random.uniform(*z_lim)
-                    t = np.random.randn() * t_width
-                    az = np.random.uniform(*(0,2*np.pi))
-                    zen = np.arccos(np.random.uniform(*coszen_lim))
-                    E = np.random.uniform(*e_lim)
-                    inelast = np.random.uniform(*inelast_lim)
-=======
                     x = rand.uniform(*x_lim)
                     y = rand.uniform(*y_lim)
                     z = rand.uniform(*z_lim)
                     t = rand.randn() * t_width
                     az = rand.uniform(*(0,2*np.pi))
-                    zen = np.arccos(rand.uniform(*(-1,1)))
+                    zen = np.arccos(rand.uniform(*coszen_lim))
                     E = rand.uniform(*e_lim)
                     inelast = rand.uniform(*inelast_lim)
->>>>>>> 1a3a7ff8
                     Ecscd = E * (1 - inelast)
                     Etrck = E * inelast
 
