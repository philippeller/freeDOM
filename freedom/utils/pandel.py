from scipy.stats import rv_continuous
from scipy.stats._distn_infrastructure import rv_frozen
<<<<<<< HEAD
from scipy.special import  gammainc, gammaincinv, gamma, gammaln
=======
from scipy.special import  gammainc, gammaincinv, gamma, gammaln, hyp1f1
>>>>>>> 33a6f488
import numpy as np

class pandel_gen(rv_continuous):
    """Pandel distribution
    
    Distribution Parameters:
    -----------
    
    t : variable of distribution (time)
    d : distance parameter (length)
    
    Instantiation parameters (optional):
    ------------------------------------

    tau : tau parameter (time)
    lambda_s : scattering length (length)
    lambda_a : absorption length (length)
    v : velocity (length/time)
    
    """
    
    def __init__(self, tau=557, lambda_s=33.3, lambda_a=98, v=0.3/1.3, **kwargs):
        super().__init__(**kwargs)
        self.lambda_s = lambda_s
        self.rho = v/lambda_a + 1/tau
    
    def _pdf(self, t, d):
<<<<<<< HEAD
        alpha = d/self.lambda_s
        x = t*self.lb
        return self.lb/gamma(alpha) * np.power(x, alpha-1) * np.exp(-x)
=======
        xi = d/self.lambda_s
        return self.rho**xi/gamma(xi) * np.power(t, xi-1) * np.exp(-t*self.rho)
>>>>>>> 33a6f488
    
    def _logpdf(self, t, d):
        xi = d/self.lambda_s
        return xi*np.log(self.rho) - gammaln(xi) + (xi-1)*np.log(t) - t*self.rho
    
    def _cdf(self, t, d):
        xi = d/self.lambda_s
        return gammainc(xi, t*self.rho)
    
    def _ppf(self, q, d):
<<<<<<< HEAD
        alpha = d/self.lambda_s
        return gammaincinv(alpha, q)/self.lb
    
    def freeze(self, *args, **kwds):
        frozen = rv_frozen(self, *args, **kwds)
        frozen.dist.tau = self.tau
        frozen.dist.lambda_s = self.lambda_s
        frozen.dist.lambda_a = self.lambda_a
        frozen.dist.v = self.v
        frozen.dist.lam = self.lam
        frozen.dist.beta = self.beta
        frozen.dist.lb = self.lb
=======
        xi = d/self.lambda_s
        return gammaincinv(xi, q)/self.rho
    
    def freeze(self, *args, **kwds):
        frozen = rv_frozen(self, *args, **kwds)
        frozen.dist.lambda_s = self.lambda_s
        frozen.dist.rho = self.rho
        return frozen
    
pandel = pandel_gen(a=0.0, name='pandel')

class cpandel_gen(rv_continuous):
    """CPandel distribution
    
    Distribution Parameters:
    -----------
    
    t : variable of distribution (time)
    d : distance parameter (length)
    
    Instantiation parameters (optional):
    ------------------------------------

    tau : tau parameter (time)
    lambda_s : scattering length (length)
    lambda_a : absorption length (length)
    v : velocity (length/time)
    s : jitter (gauss covolution width)
    
    Notes:
    ------
    This implemets the function discussed in https://arxiv.org/pdf/0704.1706.pdf
    
    """
    
    def __init__(self, tau=557, lambda_s=33.3, lambda_a=98, v=0.3/1.3, s=5, **kwargs):
        super().__init__(**kwargs)
        self.lambda_s = lambda_s
        self.rho = v/lambda_a + 1/tau
        self.s = s
        self.pandel = pandel_gen(a=0.0, tau=tau, lambda_a=lambda_a, lambda_s=lambda_s, v=v, name='pandel')
    
    def _pdf(self, t, d):
               
        xi = d/self.lambda_s
        eta = self.rho*self.s - t/self.s

        # regions:
        inner  = (t > -5 * self.s) & (t < 30 * self.s) & (xi < 5 * self.s)
        left = (t < self.rho * self.s**2)
        lower = (xi < 1)
        
        p = np.zeros_like(t)
        
        masks = []
        masks.append(inner)
        masks.append(lower & ~left & ~inner)
        masks.append(~lower & ~left & ~inner)
        masks.append(~lower & left & ~inner)
        masks.append(lower & left & ~inner)

        for mask, f in zip(masks, [self.f1, self.f2, self.f3, self.f4, self.f5]):
            
            t_array = len(t) > 1
            d_array = len(d) > 1
            
            if np.any(mask): p[mask] = f(xi[mask] if d_array else xi, t[mask] if t_array else t, eta[mask] if t_array else eta)

        return p
        
    @staticmethod
    def k(z):
        return 0.5 * (z * np.sqrt(1 + z**2) + np.log(z + np.sqrt(1 + z**2)))
    
    @staticmethod
    def beta(z):
        return 0.5 * (z / (np.sqrt(1 + z**2)) - 1)
    
    @staticmethod
    def N_1(beta):
        return beta / 12 * (20 * beta**2 + 30 * beta + 9)
    
    @staticmethod
    def N_2(beta):
        return beta**2 / 288 * (6160 * beta**4 + 18480 * beta**3 + 19404 * beta**2 + 8028 * beta + 945)

    def f1(self, xi, t, eta):
        ''' No approximation '''
        return self.rho**xi * self.s**(xi - 1) * np.exp(-t**2 / (2 * self.s**2)) / 2**((1 + xi) / 2) * (
                                        hyp1f1(0.5 * xi, 0.5, 0.5 * eta**2) / gamma(0.5 * (xi + 1)) 
                                        - np.sqrt(2) * eta * hyp1f1(0.5 * (xi + 1), 1.5, 0.5 * eta**2) / gamma(0.5 * xi)
                                        ) 
    
    def f2(self, xi, t, eta):
        return np.exp(self.rho**2 * self.s**2 / 2)*self.pandel.pdf(t, xi*self.lambda_s) 
    
    def f3(self, xi, t, eta):
        z = - eta / np.sqrt(4 * xi - 2)
        k = self.k(z)
        
        alpha = -t**2 / (2 * self.s**2) + eta**2 / 4 - xi/2 + 1/4 + k * (2 * xi - 1) - 1/4 * np.log(1 + z**2) - xi/2 * np.log(2) + (xi - 1) / 2 * np.log(2 * xi - 1) + xi * np.log(self.rho) + (xi - 1) * np.log(self.s)
        
        beta = self.beta(z)
        N_1 = self.N_1(beta)
        N_2 = self.N_1(beta)
        
        Phi = 1 - N_1 / (2 * xi - 1) + N_2 / (2 * xi - 1)**2
        
        return np.exp(alpha) / gamma(xi) * Phi
    
    def f4(self, xi, t, eta):
        z = eta / np.sqrt(4 * xi - 2)
        k = self.k(z)
        
        beta = self.beta(z)
        N_1 = self.N_1(beta)
        N_2 = self.N_1(beta)
        
        U = np.exp(xi/2 - 1/4) * (2 * xi - 1)**(-xi/2) * 2**((xi - 1)/2)
        
        Psi = 1 + N_1 / (2 * xi - 1) + N_2 / (2 * xi - 1)**2
        
        return self.rho**xi * self.s**(xi - 1) * np.exp(-t**2 / (2 * self.s**2) + eta**2 / 4) / np.sqrt(2 * np.pi) * U * np.exp(-k * (2 * xi -1)) * (1 + z**2)**-0.25 * Psi        

    def f5(self, xi, t, eta):
        return (self.rho * self.s)**xi / np.sqrt(2 * np.pi * self.s**2) * eta**-xi * np.exp(-t**2 / (2 * self.s**2))
    
    def _rvs(self, d, size=None, random_state=None):
        return self.pandel.rvs(d, size=size, random_state=random_state) + random_state.standard_normal(size) * self.s
    
    
    def freeze(self, *args, **kwds):
        frozen = rv_frozen(self, *args, **kwds)
        frozen.dist.lambda_s = self.lambda_s
        frozen.dist.rho = self.rho
        frozen.dist.s = self.s
        frozen.dist.pandel = self.pandel
>>>>>>> 33a6f488
        return frozen
    
cpandel = cpandel_gen(name='cpandel')<|MERGE_RESOLUTION|>--- conflicted
+++ resolved
@@ -1,10 +1,6 @@
 from scipy.stats import rv_continuous
 from scipy.stats._distn_infrastructure import rv_frozen
-<<<<<<< HEAD
-from scipy.special import  gammainc, gammaincinv, gamma, gammaln
-=======
 from scipy.special import  gammainc, gammaincinv, gamma, gammaln, hyp1f1
->>>>>>> 33a6f488
 import numpy as np
 
 class pandel_gen(rv_continuous):
@@ -32,14 +28,8 @@
         self.rho = v/lambda_a + 1/tau
     
     def _pdf(self, t, d):
-<<<<<<< HEAD
-        alpha = d/self.lambda_s
-        x = t*self.lb
-        return self.lb/gamma(alpha) * np.power(x, alpha-1) * np.exp(-x)
-=======
         xi = d/self.lambda_s
         return self.rho**xi/gamma(xi) * np.power(t, xi-1) * np.exp(-t*self.rho)
->>>>>>> 33a6f488
     
     def _logpdf(self, t, d):
         xi = d/self.lambda_s
@@ -50,20 +40,6 @@
         return gammainc(xi, t*self.rho)
     
     def _ppf(self, q, d):
-<<<<<<< HEAD
-        alpha = d/self.lambda_s
-        return gammaincinv(alpha, q)/self.lb
-    
-    def freeze(self, *args, **kwds):
-        frozen = rv_frozen(self, *args, **kwds)
-        frozen.dist.tau = self.tau
-        frozen.dist.lambda_s = self.lambda_s
-        frozen.dist.lambda_a = self.lambda_a
-        frozen.dist.v = self.v
-        frozen.dist.lam = self.lam
-        frozen.dist.beta = self.beta
-        frozen.dist.lb = self.lb
-=======
         xi = d/self.lambda_s
         return gammaincinv(xi, q)/self.rho
     
@@ -201,7 +177,6 @@
         frozen.dist.rho = self.rho
         frozen.dist.s = self.s
         frozen.dist.pandel = self.pandel
->>>>>>> 33a6f488
         return frozen
     
 cpandel = cpandel_gen(name='cpandel')