#!/usr/bin/env python

"""
llh service:
listens for llh evaluation requests and processes them in batches
"""

from __future__ import absolute_import, division, print_function

__author__ = "Aaron Fienberg"

import json
import time
import sys

import numpy as np
import tensorflow as tf
import zmq

import eval_llh


def wstdout(s):
    sys.stdout.write(s)
    sys.stdout.flush()


class LLHService:

    __slots__ = [
        "_eval_llh",
        "_work_reqs",
        "_n_table_rows",
        "_n_hypos",
        "_n_hypo_params",
        "_table",
        "_stop_inds",
        "_next_table_ind",
        "_next_hypo_ind",
        "_model",
        "_eval_llh",
        "_flush_period",
        "_poll_timeout",
        "_req_sock",
        "_ctrl_sock",
        "_last_flush",
    ]

    def __init__(
        self,
        req_addr,
        ctrl_addr,
        poll_timeout,
        flush_period,
        model_file,
        n_features,
        batch_size,
        transform_params,
        send_hwm,
        recv_hwm,
    ):
        self._eval_llh = eval_llh.eval_llh

        self._work_reqs = []

        self._n_table_rows = batch_size["n_observations"]

        self._n_hypos = batch_size["n_hypos"]
        """number of hypotheses per batch"""

        # note: my example has one "observation" feature,
        # yielding the -1 below. This should be made more general
        self._n_hypo_params = n_features - 1

        self._table = np.zeros((self._n_table_rows, n_features), dtype=np.float32)

        self._stop_inds = np.full(self._n_hypos + 1, self._n_table_rows, np.int32)
        self._next_table_ind = 0
        self._next_hypo_ind = 0

        classifier = tf.keras.models.load_model(model_file)

        # build a model that includes the normalization
        self._model = eval_llh.build_norm_model(classifier, **transform_params)

        # trace-compile the llh function in advance
        self._eval_llh(
            tf.constant(self._table, tf.float32),
            tf.constant(self._stop_inds, tf.int32),
            self._model,
        )

        # convert flush period to seconds
        self._flush_period = flush_period / 1000.0

        self._poll_timeout = poll_timeout

        self._req_sock = None
        self._ctrl_sock = None
        self._last_flush = 0

        self._init_sockets(
            req_addr=req_addr, ctrl_addr=ctrl_addr, send_hwm=send_hwm, recv_hwm=recv_hwm
        )

    # @profile
    def start_work_loop(self):
        flush_period = self._flush_period
        self._last_flush = time.time()

        poll_timeout = self._poll_timeout

        poller = zmq.Poller()
        poller.register(self._req_sock, zmq.POLLIN)
        poller.register(self._ctrl_sock, zmq.POLLIN)

        while True:
            events = poller.poll(poll_timeout)

            for sock, evt in events:
                if sock is self._req_sock:
                    self._process_all_reqs()
                elif sock is self._ctrl_sock:
                    action = self._process_ctrl_cmd()
                    if action == "die":
                        print("Received die command... flushing and exiting")
                        self._flush()
                        return

            if time.time() - self._last_flush > flush_period:
                self._flush()

    def _init_sockets(self, req_addr, ctrl_addr, send_hwm, recv_hwm):
        ctxt = zmq.Context.instance()

        req_sock = ctxt.socket(zmq.ROUTER)
        req_sock.setsockopt(zmq.SNDHWM, send_hwm)
        req_sock.setsockopt(zmq.RCVHWM, recv_hwm)
        req_sock.bind(req_addr)

        ctrl_sock = ctxt.socket(zmq.PULL)
        ctrl_sock.bind(ctrl_addr)

        self._req_sock = req_sock
        self._ctrl_sock = ctrl_sock

    # @profile
    def _process_message(self, msg_parts):
<<<<<<< HEAD
        wstdout(".")
        client_id, req_id, x, theta = msg_parts
=======
        header_frames = msg_parts[:-2]
        x, theta = msg_parts[-2:]
>>>>>>> a54142e4

        x = np.frombuffer(x, np.float32)

        thetas = np.frombuffer(theta, np.float32)

        next_ind = self._next_table_ind

        n_obs = len(x)
        hypo_ind = self._next_hypo_ind
        batch_size = int(len(thetas) / self._n_hypo_params)

        thetas = thetas.reshape(batch_size, self._n_hypo_params)

        n_rows = n_obs * batch_size

        # to-do: add better error checking
        # for now, message will be ignored if batch size is too large
        if n_rows > self._n_table_rows or batch_size > self._n_hypos:
            return

        # indices into _table and _stop_inds
        stop_ind = next_ind + n_rows
        stop_hypo_ind = hypo_ind + batch_size
        if stop_ind > self._n_table_rows or stop_hypo_ind > self._n_hypos:
            self._flush()
            next_ind = 0
            hypo_ind = 0
            stop_ind = n_rows
            stop_hypo_ind = batch_size

        # fill table with observations and hypothesis parameters
        table = self._table
        table[next_ind:stop_ind, 0] = np.tile(x, batch_size)
        for i in range(self._n_hypo_params):
            table[next_ind:stop_ind, i + 1] = np.repeat(thetas[:, i], n_obs)

        # update stop indices
        next_stop = next_ind + n_obs
        self._stop_inds[hypo_ind : hypo_ind + batch_size] = np.arange(
            next_stop, next_stop + n_obs * batch_size, n_obs
        )

        # record work request information
<<<<<<< HEAD
        work_item_dict = dict(
            client_id=client_id,
            req_id=req_id,
            start_ind=hypo_ind,
            stop_ind=stop_hypo_ind,
        )
=======
        work_item_dict = {}

        work_item_dict["header_frames"] = header_frames
        work_item_dict["start_ind"] = hypo_ind
        work_item_dict["stop_ind"] = stop_hypo_ind
>>>>>>> a54142e4

        self._work_reqs.append(work_item_dict)
        self._next_table_ind = stop_ind
        self._next_hypo_ind = stop_hypo_ind

    def _process_all_reqs(self):
        while True:
            try:
                self._process_message(self._req_sock.recv_multipart(zmq.NOBLOCK))
            except zmq.error.Again:
                # no more messages
                return

    def _process_ctrl_cmd(self):
        """read a message from the ctrl socket
        currently the only valid control command is "die",
        which commands the service to exit the work loop.

        Could become more complicated later
        """
        try:
            return self._ctrl_sock.recv_string(zmq.NOBLOCK)
        except zmq.error.Again:
            """ this should never happen, we are receiving only after polling.
            print a message and raise again
            """
            print(
                "Failed to receive from ctrl sock even after"
                " the poller indicated an event was ready!"
            )
            raise

    # @profile
    def _flush(self):
        self._last_flush = time.time()
        wstdout("F")

        if self._work_reqs:
            wstdout("+")
            table = tf.constant(self._table, tf.float32)
            stop_inds = tf.constant(self._stop_inds, tf.int32)
            llh_sums = self._eval_llh(table, stop_inds, self._model)
            llhs = llh_sums.numpy()

            for work_req in self._work_reqs:
                llh_slice = llhs[work_req["start_ind"] : work_req["stop_ind"]]

<<<<<<< HEAD
                # send back req_id for debugging
                req_id_bytes = work_req["req_id"]

                self._req_sock.send_multipart(
                    [work_req["client_id"], req_id_bytes, llh_slice]
                )
=======
            self._req_sock.send_multipart(work_req["header_frames"] + [llh_slice])

        if len(work_reqs) > 0:
            stop = time.time()

            print(f"flush took {(stop-start)*1000:.1f} ms")
>>>>>>> a54142e4

        self._work_reqs.clear()
        self._next_table_ind = 0
        self._stop_inds[:] = self._n_table_rows
        self._next_hypo_ind = 0


def main():
    with open("service_params.json") as f:
        params = json.load(f)

    service = LLHService(**params)

    print("starting work loop:")
    service.start_work_loop()


if __name__ == "__main__":
    sys.exit(main())<|MERGE_RESOLUTION|>--- conflicted
+++ resolved
@@ -146,13 +146,9 @@
 
     # @profile
     def _process_message(self, msg_parts):
-<<<<<<< HEAD
         wstdout(".")
-        client_id, req_id, x, theta = msg_parts
-=======
         header_frames = msg_parts[:-2]
         x, theta = msg_parts[-2:]
->>>>>>> a54142e4
 
         x = np.frombuffer(x, np.float32)
 
@@ -196,20 +192,11 @@
         )
 
         # record work request information
-<<<<<<< HEAD
         work_item_dict = dict(
-            client_id=client_id,
-            req_id=req_id,
+            header_frames=header_frames,
             start_ind=hypo_ind,
             stop_ind=stop_hypo_ind,
         )
-=======
-        work_item_dict = {}
-
-        work_item_dict["header_frames"] = header_frames
-        work_item_dict["start_ind"] = hypo_ind
-        work_item_dict["stop_ind"] = stop_hypo_ind
->>>>>>> a54142e4
 
         self._work_reqs.append(work_item_dict)
         self._next_table_ind = stop_ind
@@ -256,22 +243,7 @@
 
             for work_req in self._work_reqs:
                 llh_slice = llhs[work_req["start_ind"] : work_req["stop_ind"]]
-
-<<<<<<< HEAD
-                # send back req_id for debugging
-                req_id_bytes = work_req["req_id"]
-
-                self._req_sock.send_multipart(
-                    [work_req["client_id"], req_id_bytes, llh_slice]
-                )
-=======
-            self._req_sock.send_multipart(work_req["header_frames"] + [llh_slice])
-
-        if len(work_reqs) > 0:
-            stop = time.time()
-
-            print(f"flush took {(stop-start)*1000:.1f} ms")
->>>>>>> a54142e4
+                self._req_sock.send_multipart(work_req["header_frames"] + [llh_slice])
 
         self._work_reqs.clear()
         self._next_table_ind = 0
